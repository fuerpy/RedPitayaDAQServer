using RedPitayaDAQServer
using PyPlot

<<<<<<< HEAD
#rp = RedPitaya("rp-f04972.local")
rp = RedPitayaCluster(["192.168.20.39"])
=======
# obtain the URL of the RedPitaya
include("config.jl")

rp = RedPitaya(URLs[1])
>>>>>>> 7712703f

dec = 32
modulus = 12500
base_frequency = 125000000
samples_per_period = div(modulus, dec)
periods_per_frame = 10
N = samples_per_period * periods_per_frame

decimation(rp, dec)
samplesPerPeriod(rp, samples_per_period)
periodsPerFrame(rp, periods_per_frame)

modeDAC(rp, "STANDARD")

frequencyDAC(rp,1,1, base_frequency / modulus)

amplitudeDAC(rp, 1, 1, 0.5)
<<<<<<< HEAD
offsetDAC(master(rp), 1, 0.5)
=======
offsetDAC(rp, 1, 0.1)
>>>>>>> 7712703f

phaseDAC(rp, 1, 1, 0.0 )

ramWriterMode(rp, "TRIGGERED")
triggerMode(rp, "INTERNAL")

signals = zeros(4*N)

jumpSharpnessDAC(rp, 1, 0.01) # controls the sharpness of the jump for the square

figure(1)
clf()

color = ["g", "b", "orange", "k"]
for (i,name) in enumerate(["SINE", "SQUARE", "TRIANGLE", "SAWTOOTH"])
  signalTypeDAC(rp, 1 , name)
  masterTrigger(rp, false)
  startADC(rp)
  masterTrigger(rp, true)
  fr = 1
  uFirstPeriod = readData(rp, fr, 1) # read 2nd frame
  subplot(2,2,i)

  plot(vec(uFirstPeriod[:,1,:,:]),color[i])
  title(name)
end
subplots_adjust(left=0.08, bottom=0.05, right=0.98, top=0.95, wspace=0.3, hspace=0.35)
savefig("images/waveforms.png")<|MERGE_RESOLUTION|>--- conflicted
+++ resolved
@@ -1,15 +1,10 @@
 using RedPitayaDAQServer
 using PyPlot
 
-<<<<<<< HEAD
-#rp = RedPitaya("rp-f04972.local")
-rp = RedPitayaCluster(["192.168.20.39"])
-=======
 # obtain the URL of the RedPitaya
 include("config.jl")
 
 rp = RedPitaya(URLs[1])
->>>>>>> 7712703f
 
 dec = 32
 modulus = 12500
@@ -27,11 +22,7 @@
 frequencyDAC(rp,1,1, base_frequency / modulus)
 
 amplitudeDAC(rp, 1, 1, 0.5)
-<<<<<<< HEAD
-offsetDAC(master(rp), 1, 0.5)
-=======
 offsetDAC(rp, 1, 0.1)
->>>>>>> 7712703f
 
 phaseDAC(rp, 1, 1, 0.0 )
 
